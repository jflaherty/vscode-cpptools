/* --------------------------------------------------------------------------------------------
 * Copyright (c) Microsoft Corporation. All Rights Reserved.
 * See 'LICENSE' in the project root for license information.
 * ------------------------------------------------------------------------------------------ */

import * as debugUtils from './utils';
import * as os from 'os';
import * as path from 'path';
import * as vscode from 'vscode';
import { CppBuildTask, CppBuildTaskDefinition } from '../LanguageServer/cppBuildTaskProvider';
import * as util from '../common';
import * as fs from 'fs';
import * as Telemetry from '../telemetry';
import { cppBuildTaskProvider, CppSourceStr } from '../LanguageServer/extension';
import * as logger from '../logger';
import * as nls from 'vscode-nls';
import { IConfiguration, IConfigurationSnippet, DebuggerType, MIConfigurations, WindowsConfigurations, WSLConfigurations, PipeTransportConfigurations, TaskConfigStatus } from './configurations';
import { parse } from 'comment-json';
import { PlatformInformation } from '../platform';
import { Environment, ParsedEnvironmentFile } from './ParsedEnvironmentFile';

nls.config({ messageFormat: nls.MessageFormat.bundle, bundleFormat: nls.BundleFormat.standalone })();
const localize: nls.LocalizeFunc = nls.loadMessageBundle();

function isDebugLaunchStr(str: string): boolean {
    return str.startsWith("(gdb) ") || str.startsWith("(lldb) ") || str.startsWith("(Windows) ");
}

/*
 * Retrieves configurations from a provider and displays them in a quickpick menu to be selected.
 * Ensures that the selected configuration's preLaunchTask (if existent) is populated in the user's task.json.
 * Automatically starts debugging for "Build and Debug" configurations.
 */
export class CppDebugConfigurationProvider implements vscode.DebugConfigurationProvider {
    private underlyingDbgConfigProvider: UnderlyingDbgConfigProvider;

    public constructor(dbgConfigprovider: UnderlyingDbgConfigProvider) {
        this.underlyingDbgConfigProvider = dbgConfigprovider;
    }

    async provideDebugConfigurations(folder?: vscode.WorkspaceFolder, token?: vscode.CancellationToken): Promise<vscode.DebugConfiguration[]> {
        let configs: vscode.DebugConfiguration[] | null | undefined = await this.underlyingDbgConfigProvider.provideDebugConfigurations(folder, token);
        if (!configs) {
            configs = [];
        }
        const defaultConfig: vscode.DebugConfiguration | undefined = configs.find(config => isDebugLaunchStr(config.name) && config.request === "launch");
        if (!defaultConfig) {
            throw new Error("Default config not found in provideDebugConfigurations()");
        }
        const editor: vscode.TextEditor | undefined = vscode.window.activeTextEditor;
        if (!editor || !util.isCppOrCFile(editor.document.uri) || configs.length <= 1) {
            return [defaultConfig];
        }
        interface MenuItem extends vscode.QuickPickItem {
            configuration: vscode.DebugConfiguration;
        }

        const items: MenuItem[] = configs.map<MenuItem>(config => {
            const reducedConfig: vscode.DebugConfiguration = {...config};
            // Remove the "detail" property from the DebugConfiguration that will be written in launch.json.
            reducedConfig.detail = undefined;
            reducedConfig.existing = undefined;
            reducedConfig.isDefault = undefined;
            const menuItem: MenuItem = { label: config.name, configuration: reducedConfig, description: config.detail, detail: config.existing };
            // Rename the menu item for the default configuration as its name is non-descriptive.
            if (isDebugLaunchStr(menuItem.label)) {
                menuItem.label = localize("default.configuration.menuitem", "Default Configuration");
            }
            return menuItem;
        });

        const selection: MenuItem | undefined = await vscode.window.showQuickPick(items, {placeHolder: localize("select.configuration", "Select a configuration")});
        if (!selection) {
            throw Error(localize("debug.configuration.selection.canceled", "Debug configuration selection canceled")); // User canceled it.
        }
        if (selection.label.startsWith("cl.exe")) {
            if (!process.env.DevEnvDir) {
                vscode.window.showErrorMessage(localize("cl.exe.not.available", "{0} build and debug is only usable when VS Code is run from the Developer Command Prompt for VS.", "cl.exe"));
                return [selection.configuration];
            }
        }
        if (selection.label.indexOf(buildAndDebugActiveFileStr()) !== -1 && selection.configuration.preLaunchTask) {
            try {
                await cppBuildTaskProvider.checkBuildTaskExists(selection.configuration.preLaunchTask);
                if (selection.configuration.miDebuggerPath) {
                    if (!await util.checkFileExists(selection.configuration.miDebuggerPath)) {
                        vscode.window.showErrorMessage(localize("miDebuggerPath.not.available", "miDebuggerPath does not exist: {0}. Has a debugger been installed?", selection.configuration.miDebuggerPath));
                        throw new Error();
                    }
                }
                await vscode.debug.startDebugging(folder, selection.configuration);
                Telemetry.logDebuggerEvent("buildAndDebug", { "success": "true" });
            } catch (e) {
                Telemetry.logDebuggerEvent("buildAndDebug", { "success": "false" });
            }
        }
        return [selection.configuration];
    }

    resolveDebugConfiguration(folder: vscode.WorkspaceFolder | undefined, config: vscode.DebugConfiguration, token?: vscode.CancellationToken): vscode.ProviderResult<vscode.DebugConfiguration> {
        return this.underlyingDbgConfigProvider.resolveDebugConfiguration(folder, config, token);
    }

    resolveDebugConfigurationWithSubstitutedVariables(folder: vscode.WorkspaceFolder | undefined, config: vscode.DebugConfiguration, token?: vscode.CancellationToken): vscode.ProviderResult<vscode.DebugConfiguration> {
        return this.underlyingDbgConfigProvider.resolveDebugConfigurationWithSubstitutedVariables(folder, config, token);
    }
}

export class UnderlyingDbgConfigProvider{
    private type: DebuggerType;
    private assetProvider: IConfigurationAssetProvider;
    // Keep a list of tasks detected by cppBuildTaskProvider.
    private static detectedBuildTasks: CppBuildTask[] = [];
    protected static recentBuildTaskLable: string;

    public constructor(assetProvider: IConfigurationAssetProvider, type: DebuggerType) {
        this.assetProvider = assetProvider;
        this.type = type;
    }

    private async loadDetectedTasks(): Promise<void> {
        if (!UnderlyingDbgConfigProvider.detectedBuildTasks || UnderlyingDbgConfigProvider.detectedBuildTasks.length === 0) {
            UnderlyingDbgConfigProvider.detectedBuildTasks = await cppBuildTaskProvider.getTasks(true);
        } 
    }

    public static get recentBuildTaskLableStr(): string {
        return UnderlyingDbgConfigProvider.recentBuildTaskLable;
    }

    public static set recentBuildTaskLableStr(recentTask: string) {
        UnderlyingDbgConfigProvider.recentBuildTaskLable = recentTask;
    }

    /**
	 * Returns a list of initial debug configurations based on contextual information, e.g. package.json or folder.
	 */
    async provideDebugConfigurations(folder?: vscode.WorkspaceFolder, token?: vscode.CancellationToken): Promise<vscode.DebugConfiguration[]> {
        const defaultConfig: vscode.DebugConfiguration = this.assetProvider.getInitialConfigurations(this.type).find((config: any) =>
            isDebugLaunchStr(config.name) && config.request === "launch");
        console.assert(defaultConfig, "Could not find default debug configuration.");

        const platformInfo: PlatformInformation = await PlatformInformation.GetPlatformInformation();
        const platform: string = platformInfo.platform;
        const architecture: string = platformInfo.architecture;

        // Import the existing configured tasks from tasks.json file.
        const configuredBuildTasks: CppBuildTask[] = await cppBuildTaskProvider.getJsonTasks();

        let buildTasks: CppBuildTask[] = [];
        await this.loadDetectedTasks();
        // Remove the tasks that are already configured once in tasks.json.
        const dedupDetectedBuildTasks: CppBuildTask[] = UnderlyingDbgConfigProvider.detectedBuildTasks.filter(taskDetected => {
            let isAlreadyConfigured: boolean = false;
            for (const taskJson of configuredBuildTasks) {
                if ((taskDetected.definition.label as string) === (taskJson.definition.label as string)) {
                    isAlreadyConfigured = true;
                    break;
                }
            }
            return !isAlreadyConfigured;
        });
        buildTasks = buildTasks.concat(configuredBuildTasks, dedupDetectedBuildTasks);

        if (buildTasks.length === 0) {
            return Promise.resolve([]);
        }

        // Filter out build tasks that don't match the currently selected debug configuration type.
        buildTasks = buildTasks.filter((task: CppBuildTask) => {
            const command: string = task.definition.command as string;
            if (!command) {
                return false;
            }
            if (defaultConfig.name.startsWith("(Windows) ")) {
                if (command.startsWith("cl.exe")) {
                    return true;
                }
            } else {
                if (!command.startsWith("cl.exe")) {
                    return true;
                }
            }
            return false;
        });

        // Generate new configurations for each build task.
        // Generating a task is async, therefore we must *await* *all* map(task => config) Promises to resolve.
        const configs: vscode.DebugConfiguration[] = await Promise.all(buildTasks.map<Promise<vscode.DebugConfiguration>>(async task => {
            const definition: CppBuildTaskDefinition = task.definition as CppBuildTaskDefinition;
            const compilerPath: string = definition.command;
            const compilerName: string = path.basename(compilerPath);
            const newConfig: vscode.DebugConfiguration = {...defaultConfig}; // Copy enumerables and properties

            newConfig.name = CppSourceStr + ": " + compilerName + " " + buildAndDebugActiveFileStr();
            newConfig.preLaunchTask = task.name;
            if (newConfig.type === "cppdbg") {
                newConfig.externalConsole = false;
            } else {
                newConfig.console = "externalTerminal";
            }
            const isWindows: boolean = platform === 'win32';
            const isMacARM64: boolean = (platform === 'darwin' && architecture === 'arm64');
            const exeName: string = path.join("${fileDirname}", "${fileBasenameNoExtension}");
            newConfig.program = isWindows ? exeName + ".exe" : exeName;
            // Add the "detail" property to show the compiler path in QuickPickItem.
            // This property will be removed before writing the DebugConfiguration in launch.json.
            newConfig.detail = localize("pre.Launch.Task", "preLaunchTask: {0}", task.name);
            newConfig.existing = task.existing ? TaskConfigStatus.configured : TaskConfigStatus.detected;
            if (isMacARM64) {
                // Workaround to build and debug x86_64 on macARM64 by default.
                // Remove this workaround when native debugging for macARM64 is supported.
                newConfig.targetArchtecture = "x86_64";
            }
            if (task.isDefault) {
                newConfig.isDefault = true;
            }
            const isCl: boolean = compilerName === "cl.exe";
            newConfig.cwd = isWindows && !isCl && !process.env.PATH?.includes(path.dirname(compilerPath)) ? path.dirname(compilerPath) : "${fileDirname}";

            return new Promise<vscode.DebugConfiguration>(resolve => {
                if (platform === "darwin") {
                    return resolve(newConfig);
                } else {
                    let debuggerName: string;
                    if (compilerName.startsWith("clang")) {
                        newConfig.MIMode = "lldb";
                        debuggerName = "lldb-mi";
                        // Search for clang-8, clang-10, etc.
                        if ((compilerName !== "clang-cl.exe") && (compilerName !== "clang-cpp.exe")) {
                            const suffixIndex: number = compilerName.indexOf("-");
                            if (suffixIndex !== -1) {
                                const suffix: string = compilerName.substr(suffixIndex);
                                debuggerName += suffix;
                            }
                        }
                        newConfig.type = "cppdbg";
                    } else if (compilerName === "cl.exe") {
                        newConfig.miDebuggerPath = undefined;
                        newConfig.type = "cppvsdbg";
                        return resolve(newConfig);
                    } else {
                        debuggerName = "gdb";
                    }
                    if (isWindows) {
                        debuggerName = debuggerName.endsWith(".exe") ? debuggerName : (debuggerName + ".exe");
                    }
                    const compilerDirname: string = path.dirname(compilerPath);
                    const debuggerPath: string = path.join(compilerDirname, debuggerName);
                    if (isWindows) {
                        newConfig.miDebuggerPath = debuggerPath;
                        return resolve(newConfig);
                    } else {
                        fs.stat(debuggerPath, (err, stats: fs.Stats) => {
                            if (!err && stats && stats.isFile) {
                                newConfig.miDebuggerPath = debuggerPath;
                            } else {
                                newConfig.miDebuggerPath = path.join("/usr", "bin", debuggerName);
                            }
                            return resolve(newConfig);
                        });
                    }
                }
            });
        }));
        configs.push(defaultConfig);
        return configs;
    }

    /**
	 * Error checks the provided 'config' without any variables substituted.
	 */
    resolveDebugConfiguration(folder: vscode.WorkspaceFolder | undefined, config: vscode.DebugConfiguration, token?: vscode.CancellationToken): vscode.ProviderResult<vscode.DebugConfiguration> {
        // [Microsoft/vscode#54213] If config or type is not specified, return null to trigger VS Code to call provideDebugConfigurations
        if (!config || !config.type) {
            return null;
        }

        if (config.type === 'cppvsdbg') {
            // Handle legacy 'externalConsole' bool and convert to console: "externalTerminal"
            if (config.hasOwnProperty("externalConsole")) {
                logger.getOutputChannelLogger().showWarningMessage(localize("debugger.deprecated.config", "The key '{0}' is deprecated. Please use '{1}' instead.", "externalConsole", "console"));
                if (config.externalConsole && !config.console) {
                    config.console = "externalTerminal";
                }
                delete config.externalConsole;
            }

            // Fail if cppvsdbg type is running on non-Windows
            if (os.platform() !== 'win32') {
                logger.getOutputChannelLogger().showWarningMessage(localize("debugger.not.available", "Debugger of type: '{0}' is only available on Windows. Use type: '{1}' on the current OS platform.", "cppvsdbg", "cppdbg"));
                return undefined; // Stop debugging
            }
        }

        return config;
    }

    /**
     * This hook is directly called after 'resolveDebugConfiguration' but with all variables substituted.
     * This is also ran after the tasks.json has completed.
     *
	 * Try to add all missing attributes to the debug configuration being launched.
	 */
    resolveDebugConfigurationWithSubstitutedVariables(folder: vscode.WorkspaceFolder | undefined, config: vscode.DebugConfiguration, token?: vscode.CancellationToken): vscode.ProviderResult<vscode.DebugConfiguration> {
        // [Microsoft/vscode#54213] If config or type is not specified, return null to trigger VS Code to call provideDebugConfigurations
        if (!config || !config.type) {
            return null;
        }

        if (config.type === 'cppvsdbg') {
            // Disable debug heap by default, enable if 'enableDebugHeap' is set.
            if (!config.enableDebugHeap) {
                const disableDebugHeapEnvSetting: Environment = {"name" : "_NO_DEBUG_HEAP", "value" : "1"};

                if (config.environment && util.isArray(config.environment)) {
                    config.environment.push(disableDebugHeapEnvSetting);
                } else {
                    config.environment = [disableDebugHeapEnvSetting];
                }
            }
        }

        // Add environment variables from .env file
        this.resolveEnvFile(config, folder);

        this.resolveSourceFileMapVariables(config);

        // Modify WSL config for OpenDebugAD7
        if (os.platform() === 'win32' &&
            config.pipeTransport &&
            config.pipeTransport.pipeProgram) {
            let replacedPipeProgram: string | undefined;
            const pipeProgramStr: string = config.pipeTransport.pipeProgram.toLowerCase().trim();

            // OpenDebugAD7 is a 32-bit process. Make sure the WSL pipe transport is using the correct program.
            replacedPipeProgram = debugUtils.ArchitectureReplacer.checkAndReplaceWSLPipeProgram(pipeProgramStr, debugUtils.ArchType.ia32);

            // If pipeProgram does not get replaced and there is a pipeCwd, concatenate with pipeProgramStr and attempt to replace.
            if (!replacedPipeProgram && !path.isAbsolute(pipeProgramStr) && config.pipeTransport.pipeCwd) {
                const pipeCwdStr: string = config.pipeTransport.pipeCwd.toLowerCase().trim();
                const newPipeProgramStr: string = path.join(pipeCwdStr, pipeProgramStr);

                replacedPipeProgram = debugUtils.ArchitectureReplacer.checkAndReplaceWSLPipeProgram(newPipeProgramStr, debugUtils.ArchType.ia32);
            }

            if (replacedPipeProgram) {
                config.pipeTransport.pipeProgram = replacedPipeProgram;
            }
        }

        const macOSMIMode: string = config.osx?.MIMode ?? config.MIMode;
        const macOSMIDebuggerPath: string = config.osx?.miDebuggerPath ?? config.miDebuggerPath;

        const lldb_mi_10_x_path: string = path.join(util.extensionPath, "debugAdapters", "lldb-mi", "bin", "lldb-mi");

        // Validate LLDB-MI
        if (os.platform() === 'darwin' && // Check for macOS
            fs.existsSync(lldb_mi_10_x_path) && // lldb-mi 10.x exists
            (!macOSMIMode || macOSMIMode === 'lldb') &&
            !macOSMIDebuggerPath // User did not provide custom lldb-mi
        ) {
            const frameworkPath: string | undefined = this.getLLDBFrameworkPath();

            if (!frameworkPath) {
                const moreInfoButton: string = localize("lldb.framework.install.xcode", "More Info");
                const LLDBFrameworkMissingMessage: string = localize("lldb.framework.not.found", "Unable to locate 'LLDB.framework' for lldb-mi. Please install XCode or XCode Command Line Tools.");

                vscode.window.showErrorMessage(LLDBFrameworkMissingMessage, moreInfoButton)
                    .then(value => {
                        if (value === moreInfoButton) {
                            const helpURL: string = "https://aka.ms/vscode-cpptools/LLDBFrameworkNotFound";
                            vscode.env.openExternal(vscode.Uri.parse(helpURL));
                        }
                    });

                return undefined;
            }
        }

        if (config.logging?.engineLogging) {
            const outputChannel: logger.Logger = logger.getOutputChannelLogger();
            outputChannel.appendLine(localize("debugger.launchConfig", "Launch configuration:"));
            outputChannel.appendLine(JSON.stringify(config, undefined, 2));
            // TODO: Enable when https://github.com/microsoft/vscode/issues/108619 is resolved.
            // logger.showOutputChannel();
        }

        return config;
    }

    private getLLDBFrameworkPath(): string | undefined {
        const LLDBFramework: string = "LLDB.framework";
        // Note: When adding more search paths, make sure the shipped lldb-mi also has it. See Build/lldb-mi.yml and 'install_name_tool' commands.
        const searchPaths: string[] = [
            "/Library/Developer/CommandLineTools/Library/PrivateFrameworks", // XCode CLI
            "/Applications/Xcode.app/Contents/SharedFrameworks" // App Store XCode
        ];

        for (const searchPath of searchPaths) {
            if (fs.existsSync(path.join(searchPath, LLDBFramework))) {
                // Found a framework that 'lldb-mi' can use.
                return searchPath;
            }
        }

        const outputChannel: logger.Logger = logger.getOutputChannelLogger();

        outputChannel.appendLine(localize("lldb.find.failed", "Missing dependency '{0}' for lldb-mi executable.", LLDBFramework));
        outputChannel.appendLine(localize("lldb.search.paths", "Searched in:"));
        searchPaths.forEach(searchPath => {
            outputChannel.appendLine(`\t${searchPath}`);
        });
        const xcodeCLIInstallCmd: string = "xcode-select --install";
        outputChannel.appendLine(localize("lldb.install.help", "To resolve this issue, either install XCode through the Apple App Store or install the XCode Command Line Tools by running '{0}' in a Terminal window.", xcodeCLIInstallCmd));
        logger.showOutputChannel();

        return undefined;
    }

    private resolveEnvFile(config: vscode.DebugConfiguration, folder?: vscode.WorkspaceFolder): void {
        if (config.envFile) {
            // replace ${env:???} variables
            let envFilePath: string = util.resolveVariables(config.envFile, undefined);

            try {
                if (folder && folder.uri && folder.uri.fsPath) {
                    // Try to replace ${workspaceFolder} or ${workspaceRoot}
                    envFilePath = envFilePath.replace(/(\${workspaceFolder}|\${workspaceRoot})/g, folder.uri.fsPath);
                }

                const parsedFile: ParsedEnvironmentFile = ParsedEnvironmentFile.CreateFromFile(envFilePath, config["environment"]);

                // show error message if single lines cannot get parsed
                if (parsedFile.Warning) {
                    UnderlyingDbgConfigProvider.showFileWarningAsync(parsedFile.Warning, config.envFile);
                }

                config.environment = parsedFile.Env;

                delete config.envFile;
            } catch (errJS) {
                const e: Error = errJS as Error;
                throw new Error(localize("envfale.failed", "Failed to use {0}. Reason: {1}", "envFile", e.message));
            }
        }
    }

    private resolveSourceFileMapVariables(config: vscode.DebugConfiguration): void {
        const messages: string[] = [];
        if (config.sourceFileMap) {
            for (const sourceFileMapSource of Object.keys(config.sourceFileMap)) {
                let message: string = "";
                const sourceFileMapTarget: string = config.sourceFileMap[sourceFileMapSource];

                let source: string = sourceFileMapSource;
                let target: string | object = sourceFileMapTarget;

                // TODO: pass config.environment as 'additionalEnvironment' to resolveVariables when it is { key: value } instead of { "key": key, "value": value }
                const newSourceFileMapSource: string = util.resolveVariables(sourceFileMapSource, undefined);
                if (sourceFileMapSource !== newSourceFileMapSource) {
                    message = "\t" + localize("replacing.sourcepath", "Replacing {0} '{1}' with '{2}'.", "sourcePath", sourceFileMapSource, newSourceFileMapSource);
                    delete config.sourceFileMap[sourceFileMapSource];
                    source = newSourceFileMapSource;
                }

                if (util.isString(sourceFileMapTarget)) {
                    const newSourceFileMapTarget: string = util.resolveVariables(sourceFileMapTarget, undefined);
                    if (sourceFileMapTarget !== newSourceFileMapTarget) {
                        // Add a space if source was changed, else just tab the target message.
                        message +=  (message ? ' ' : '\t');
                        message += localize("replacing.targetpath", "Replacing {0} '{1}' with '{2}'.", "targetPath", sourceFileMapTarget, newSourceFileMapTarget);
                        target = newSourceFileMapTarget;
                    }
                } else if (util.isObject(sourceFileMapTarget)) {
                    const newSourceFileMapTarget: {"editorPath": string; "useForBreakpoints": boolean } = sourceFileMapTarget;
                    newSourceFileMapTarget["editorPath"] = util.resolveVariables(sourceFileMapTarget["editorPath"], undefined);

                    if (sourceFileMapTarget !== newSourceFileMapTarget) {
                        // Add a space if source was changed, else just tab the target message.
                        message +=  (message ? ' ' : '\t');
                        message += localize("replacing.editorPath", "Replacing {0} '{1}' with '{2}'.", "editorPath", sourceFileMapTarget, newSourceFileMapTarget["editorPath"]);
                        target = newSourceFileMapTarget;
                    }
                }

                if (message) {
                    config.sourceFileMap[source] = target;
                    messages.push(message);
                }
            }

            if (messages.length > 0) {
                logger.getOutputChannel().appendLine(localize("resolving.variables.in.sourcefilemap", "Resolving variables in {0}...", "sourceFileMap"));
                messages.forEach((message) => {
                    logger.getOutputChannel().appendLine(message);
                });
                logger.showOutputChannel();
            }
        }
    }

    private static async showFileWarningAsync(message: string, fileName: string): Promise<void> {
        const openItem: vscode.MessageItem = { title: localize("open.envfile", "Open {0}", "envFile") };
        const result: vscode.MessageItem | undefined = await vscode.window.showWarningMessage(message, openItem);
        if (result && result.title === openItem.title) {
            const doc: vscode.TextDocument = await vscode.workspace.openTextDocument(fileName);
            if (doc) {
                vscode.window.showTextDocument(doc);
            }
        }
    }
}

export class CppVsDbgConfigProvider extends UnderlyingDbgConfigProvider {
    public constructor(assetProvider: IConfigurationAssetProvider) {
        super(assetProvider, DebuggerType.cppvsdbg);
    }
}

export class CppDbgConfigProvider extends UnderlyingDbgConfigProvider {
    public constructor(assetProvider: IConfigurationAssetProvider) {
        super(assetProvider, DebuggerType.cppdbg);
    }
}

export interface IConfigurationAssetProvider {
    getInitialConfigurations(debuggerType: DebuggerType): any;
    getConfigurationSnippets(): vscode.CompletionItem[];
}

export class ConfigurationAssetProviderFactory {
    public static getConfigurationProvider(): IConfigurationAssetProvider {
        switch (os.platform()) {
            case 'win32':
                return new WindowsConfigurationProvider();
            case 'darwin':
                return new OSXConfigurationProvider();
            case 'linux':
                return new LinuxConfigurationProvider();
            default:
                throw new Error(localize("unexpected.os", "Unexpected OS type"));
        }
    }
}

abstract class DefaultConfigurationProvider implements IConfigurationAssetProvider {
    configurations: IConfiguration[] = [];

    public getInitialConfigurations(debuggerType: DebuggerType): any {
        const configurationSnippet: IConfigurationSnippet[] = [];

        // Only launch configurations are initial configurations
        this.configurations.forEach(configuration => {
            configurationSnippet.push(configuration.GetLaunchConfiguration());
        });

        const initialConfigurations: any = configurationSnippet.filter(snippet => snippet.debuggerType === debuggerType && snippet.isInitialConfiguration)
            .map(snippet => JSON.parse(snippet.bodyText));

        // If configurations is empty, then it will only have an empty configurations array in launch.json. Users can still add snippets.
        return initialConfigurations;
    }

    public getConfigurationSnippets(): vscode.CompletionItem[] {
        const completionItems: vscode.CompletionItem[] = [];

        this.configurations.forEach(configuration => {
            completionItems.push(convertConfigurationSnippetToCompetionItem(configuration.GetLaunchConfiguration()));
            completionItems.push(convertConfigurationSnippetToCompetionItem(configuration.GetAttachConfiguration()));
        });

        return completionItems;
    }
}

class WindowsConfigurationProvider extends DefaultConfigurationProvider {
    private executable: string = "a.exe";
    private pipeProgram: string = "<" + localize("path.to.pipe.program", "full path to pipe program such as {0}", "plink.exe").replace(/\"/g, "\\\"") + ">";
    private MIMode: string = 'gdb';
    private setupCommandsBlock: string = `"setupCommands": [
    {
        "description": "${localize("enable.pretty.printing", "Enable pretty-printing for {0}", "gdb").replace(/\"/g, "\\\"")}",
        "text": "-enable-pretty-printing",
        "ignoreFailures": true
    },
    {
        "description":  "${localize("enable.intel.disassembly.flavor", "Set Disassembly Flavor to {0}", "Intel").replace(/\"/g, "\\\"")}",
        "text": "-gdb-set disassembly-flavor intel",
        "ignoreFailures": true
    }
]`;

    constructor() {
        super();
        this.configurations = [
            new MIConfigurations(this.MIMode, this.executable, this.pipeProgram, this.setupCommandsBlock),
            new PipeTransportConfigurations(this.MIMode, this.executable, this.pipeProgram, this.setupCommandsBlock),
            new WindowsConfigurations(this.MIMode, this.executable, this.pipeProgram, this.setupCommandsBlock),
            new WSLConfigurations(this.MIMode, this.executable, this.pipeProgram, this.setupCommandsBlock)
        ];
    }
}

class OSXConfigurationProvider extends DefaultConfigurationProvider {
    private MIMode: string = 'lldb';
    private executable: string = "a.out";
    private pipeProgram: string = "/usr/bin/ssh";

    constructor() {
        super();
        this.configurations = [
            new MIConfigurations(this.MIMode, this.executable, this.pipeProgram)
        ];
    }
}

class LinuxConfigurationProvider extends DefaultConfigurationProvider {
    private MIMode: string = 'gdb';
    private setupCommandsBlock: string = `"setupCommands": [
    {
        "description": "${localize("enable.pretty.printing", "Enable pretty-printing for {0}", "gdb").replace(/\"/g, "\\\"")}",
        "text": "-enable-pretty-printing",
        "ignoreFailures": true
    },
    {
        "description":  "${localize("enable.intel.disassembly.flavor", "Set Disassembly Flavor to {0}", "Intel").replace(/\"/g, "\\\"")}",
        "text": "-gdb-set disassembly-flavor intel",
        "ignoreFailures": true
    }
]`;
    private executable: string = "a.out";
    private pipeProgram: string = "/usr/bin/ssh";

    constructor() {
        super();
        this.configurations = [
            new MIConfigurations(this.MIMode, this.executable, this.pipeProgram, this.setupCommandsBlock),
            new PipeTransportConfigurations(this.MIMode, this.executable, this.pipeProgram, this.setupCommandsBlock)
        ];
    }
}

function convertConfigurationSnippetToCompetionItem(snippet: IConfigurationSnippet): vscode.CompletionItem {
    const item: vscode.CompletionItem = new vscode.CompletionItem(snippet.label, vscode.CompletionItemKind.Snippet);

    item.insertText = snippet.bodyText;

    return item;
}

export class ConfigurationSnippetProvider implements vscode.CompletionItemProvider {
    private provider: IConfigurationAssetProvider;
    private snippets: vscode.CompletionItem[];

    constructor(provider: IConfigurationAssetProvider) {
        this.provider = provider;
        this.snippets = this.provider.getConfigurationSnippets();
    }
    public resolveCompletionItem(item: vscode.CompletionItem, token: vscode.CancellationToken): Thenable<vscode.CompletionItem> {
        return Promise.resolve(item);
    }

    // This function will only provide completion items via the Add Configuration Button
    // There are two cases where the configuration array has nothing or has some items.
    // 1. If it has nothing, insert a snippet the user selected.
    // 2. If there are items, the Add Configuration button will append it to the start of the configuration array. This function inserts a comma at the end of the snippet.
    public provideCompletionItems(document: vscode.TextDocument, position: vscode.Position, token: vscode.CancellationToken, context: vscode.CompletionContext): Thenable<vscode.CompletionList> {
        let items: vscode.CompletionItem[] = this.snippets;

        const launch: any = parse(document.getText());
        // Check to see if the array is empty, so any additional inserted snippets will need commas.
        if (launch.configurations.length !== 0) {
            items = [];

            // Make a copy of each snippet since we are adding a comma to the end of the insertText.
            this.snippets.forEach((item) => items.push({...item}));

            items.map((item) => {
                item.insertText = item.insertText + ','; // Add comma
            });
        }

        return Promise.resolve(new vscode.CompletionList(items, true));
    }
}

export function buildAndDebugActiveFileStr(): string {
    return `${localize("build.and.debug.active.file", 'Build and debug active file')}`;
}

<<<<<<< HEAD
export async function buildAndDebug(textEditor: vscode.TextEditor, cppVsDbgProvider: CppVsDbgConfigProvider | null, cppDbgProvider: CppDbgConfigProvider, debugModeOn: boolean = true): Promise<void> {
=======
export async function buildAndDebug(textEditor: vscode.TextEditor, cppVsDbgProvider: CppVsDbgConfigurationProvider | null, cppDbgProvider: CppDbgConfigurationProvider, debugModeOn: boolean = true): Promise<void> {

>>>>>>> 4ea422f3
    const folder: vscode.WorkspaceFolder | undefined = vscode.workspace.getWorkspaceFolder(textEditor.document.uri);
    const eventType: string = debugModeOn ? "buildAndDebug" : "buildAndRun";
    const mode: string = folder ? "folder" : "singleMode";

    if (!util.isCppOrCFile(textEditor.document.uri)) {
        vscode.window.showErrorMessage(localize("cannot.build.non.cpp", 'Cannot build and debug because the active file is not a C or C++ source file.'));
        return;
    }

    const configs: vscode.DebugConfiguration[] = (await cppDbgProvider.provideDebugConfigurations(folder)).filter(config =>
        config.name.indexOf(buildAndDebugActiveFileStr()) !== -1);

    if (cppVsDbgProvider) {
        const vsdbgConfigs: vscode.DebugConfiguration[] = (await cppVsDbgProvider.provideDebugConfigurations(folder)).filter(config =>
            config.name.indexOf(buildAndDebugActiveFileStr()) !== -1);
        if (vsdbgConfigs) {
            configs.push(...vsdbgConfigs);
        }
    }

    const defaultConfig: vscode.DebugConfiguration[] = configs.filter((config: vscode.DebugConfiguration) => (config.hasOwnProperty("isDefault") && config.isDefault));

    interface MenuItem extends vscode.QuickPickItem {
        configuration: vscode.DebugConfiguration;
    }

    const items: MenuItem[] = configs.map<MenuItem>(config => ({ label: config.name, configuration: config, description: config.detail, detail: config.existing }));

    let selection: MenuItem | undefined;

    if (defaultConfig.length !== 0) {
        selection = { label: defaultConfig[0].name, configuration: defaultConfig[0], description: defaultConfig[0].detail, detail: defaultConfig[0].existing };
    } else {
        let sortedItems: MenuItem[] = [];
        // Find the recently used task and place it at the top of quickpick list.
        const recentTask: MenuItem[] = items.filter(item => item.configuration.preLaunchTask === UnderlyingDbgConfigProvider.recentBuildTaskLableStr);
        if (recentTask.length !== 0) {
            recentTask[0].detail = TaskConfigStatus.recentlyUsed;
            sortedItems.push(recentTask[0]);
        }
        sortedItems = sortedItems.concat(items.filter(item => item.detail === TaskConfigStatus.configured));
        sortedItems = sortedItems.concat(items.filter(item => item.detail === TaskConfigStatus.detected));
        selection = await vscode.window.showQuickPick(sortedItems, {
            placeHolder: (items.length === 0 ? localize("no.compiler.found", "No compiler found") : localize("select.debug.configuration", "Select a debug configuration"))
        });
    }

    if (!selection) {
        Telemetry.logDebuggerEvent("launchPlayButton", { "type": eventType, "mode": mode, "cancelled": "true" });
        return; // User canceled it.
    }
    if (selection.label.startsWith("cl.exe")) {
        if (!process.env.DevEnvDir || process.env.DevEnvDir.length === 0) {
            vscode.window.showErrorMessage(localize("cl.exe.not.available", '{0} build and debug is only usable when VS Code is run from the Developer Command Prompt for VS.', "cl.exe"));
            return;
        }
    }

    if (selection.configuration.preLaunchTask) {
        try {
            if (folder) {
                await cppBuildTaskProvider.checkBuildTaskExists(selection.configuration.preLaunchTask);
                UnderlyingDbgConfigProvider.recentBuildTaskLableStr = selection.configuration.preLaunchTask;
            } else {
                // In case of single mode file, remove the preLaunch task from the debug configuration and run it here instead.
                await cppBuildTaskProvider.runBuildTask(selection.configuration.preLaunchTask);
                UnderlyingDbgConfigProvider.recentBuildTaskLableStr = selection.configuration.preLaunchTask;
                selection.configuration.preLaunchTask = undefined;
            }
        } catch (errJS) {
            const e: Error = errJS as Error;
            if (e && e.message === util.failedToParseJson) {
                vscode.window.showErrorMessage(util.failedToParseJson);
            }
            Telemetry.logDebuggerEvent("launchPlayButton", { "type": eventType, "mode": mode, "success": "false" });
            return;
        }
    }

    try {
        // Check if the debug configuration exists in launch.json.
        await cppBuildTaskProvider.checkDebugConfigExists(selection.configuration.name);
        try {
            await vscode.debug.startDebugging(folder, selection.configuration.name, {noDebug: !debugModeOn});
            Telemetry.logDebuggerEvent("launchPlayButton", { "type": eventType, "mode": mode, "success": "true" });
        } catch (e) {
            Telemetry.logDebuggerEvent("launchPlayButton", { "type": eventType, "mode": mode, "success": "false" });
        }
    } catch (e) {
        try {
            await vscode.debug.startDebugging(folder, selection.configuration, {noDebug: !debugModeOn});
            Telemetry.logDebuggerEvent("launchPlayButton", { "type": eventType, "mode": mode, "success": "true" });
        } catch (e) {
            Telemetry.logDebuggerEvent("launchPlayButton", { "type": eventType, "mode": mode, "success": "false" });
        }
    }
}<|MERGE_RESOLUTION|>--- conflicted
+++ resolved
@@ -689,12 +689,8 @@
     return `${localize("build.and.debug.active.file", 'Build and debug active file')}`;
 }
 
-<<<<<<< HEAD
 export async function buildAndDebug(textEditor: vscode.TextEditor, cppVsDbgProvider: CppVsDbgConfigProvider | null, cppDbgProvider: CppDbgConfigProvider, debugModeOn: boolean = true): Promise<void> {
-=======
-export async function buildAndDebug(textEditor: vscode.TextEditor, cppVsDbgProvider: CppVsDbgConfigurationProvider | null, cppDbgProvider: CppDbgConfigurationProvider, debugModeOn: boolean = true): Promise<void> {
-
->>>>>>> 4ea422f3
+
     const folder: vscode.WorkspaceFolder | undefined = vscode.workspace.getWorkspaceFolder(textEditor.document.uri);
     const eventType: string = debugModeOn ? "buildAndDebug" : "buildAndRun";
     const mode: string = folder ? "folder" : "singleMode";
